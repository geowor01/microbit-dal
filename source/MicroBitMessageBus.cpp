--- conflicted
+++ resolved
@@ -355,6 +355,7 @@
         return MICROBIT_OK;
 
     delete newListener;
+
     return MICROBIT_NO_RESOURCES;
 
 }
@@ -367,9 +368,10 @@
 	MicroBitListener *newListener = new MicroBitListener(id, value, handler, arg, flags);
 
     if(add(newListener) == MICROBIT_OK)
-    return MICROBIT_OK;
+        return MICROBIT_OK;
 
     delete newListener;
+
     return MICROBIT_NO_RESOURCES;
 }
 
@@ -461,9 +463,6 @@
         methodCallback = (newListener->flags & MESSAGE_BUS_LISTENER_METHOD) && (l->flags & MESSAGE_BUS_LISTENER_METHOD);
 
         if (l->id == newListener->id && l->value == newListener->value && (methodCallback ? *l->cb_method == *newListener->cb_method : l->cb == newListener->cb))
-<<<<<<< HEAD
-            return MICROBIT_NOT_SUPPORTED;
-=======
         {
             // We have a perfect match for this event listener already registered. 
             // If it's marked for deletion, we simply resurrect the listener, and we're done.
@@ -471,9 +470,8 @@
             if(l->flags & MESSAGE_BUS_LISTENER_DELETING)
                 l->flags &= ~MESSAGE_BUS_LISTENER_DELETING;
 
-            return 0;
+            return MICROBIT_NOT_SUPPORTED;
         }
->>>>>>> 77af825d
 
         l = l->next;
     }
@@ -553,6 +551,7 @@
                 {
                     // Found a match. mark this to be removed from the list.
                     l->flags |= MESSAGE_BUS_LISTENER_DELETING;
+                    removed++;
                 }
             }
         }
@@ -560,7 +559,10 @@
         l = l->next;
     }
 
-    return MICROBIT_OK;
+    if (removed > 0)
+        return MICROBIT_OK;
+    else
+        return MICROBIT_INVALID_PARAMETER;
 }
 
 /**
