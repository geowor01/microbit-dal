/**
 * Class definition for a MicroBit Device Firmware Update loader.
 *
 * This is actually just a frontend to a memory resident nordic DFU loader.
 *
 * We rely on the BLE standard pairing processes to provide encryption and authentication.
 * We assume any device that is paied with the micro:bit is authorized to reprogram the device.
 *
 */

#include "MicroBit.h"
#include "ble/UUID.h"

#if !defined(__arm)
#pragma GCC diagnostic ignored "-Wunused-function"
#pragma GCC diagnostic push
#pragma GCC diagnostic ignored "-Wunused-parameter"
#endif

/* 
 * The underlying Nordic libraries that support BLE do not compile cleanly with the stringent GCC settings we employ
 * If we're compiling under GCC, then we suppress any warnings generated from this code (but not the rest of the DAL)
 * The ARM cc compiler is more tolerant. We don't test __GNUC__ here to detect GCC as ARMCC also typically sets this
 * as a compatability option, but does not support the options used...
 */
extern "C" {
#include "dfu_app_handler.h"
}

/* 
 * Return to our predefined compiler settings.
 */
#if !defined(__arm)
#pragma GCC diagnostic pop
#endif


/**
 * Constructor. 
 * Create a representation of a MicroBit device.
 * @param messageBus callback function to receive MicroBitMessageBus events.
 */
MicroBitDFUService::MicroBitDFUService(BLEDevice &_ble) : 
    ble(_ble) 
{
    // Opcodes can be issued here to control the MicroBitDFU Service, as defined above.
    GattCharacteristic  microBitDFUServiceControlCharacteristic(MicroBitDFUServiceControlCharacteristicUUID, &controlByte, 0, sizeof(uint8_t), 
            GattCharacteristic::BLE_GATT_CHAR_PROPERTIES_READ | GattCharacteristic::BLE_GATT_CHAR_PROPERTIES_WRITE);

    controlByte = 0x00;

    // Set default security requirements
    microBitDFUServiceControlCharacteristic.requireSecurity(SecurityManager::SECURITY_MODE_ENCRYPTION_WITH_MITM);

    GattCharacteristic *characteristics[] = {&microBitDFUServiceControlCharacteristic};
    GattService         service(MicroBitDFUServiceUUID, characteristics, sizeof(characteristics) / sizeof(GattCharacteristic *));

    ble.addService(service);

    microBitDFUServiceControlCharacteristicHandle = microBitDFUServiceControlCharacteristic.getValueHandle();

    ble.gattServer().write(microBitDFUServiceControlCharacteristicHandle, &controlByte, sizeof(uint8_t));
    ble.gattServer().onDataWritten(this, &MicroBitDFUService::onDataWritten);
}

<<<<<<< HEAD
void MicroBitDFUService::onButtonA(MicroBitEvent)
{
    if (flashCodeRequested)
    {
        releaseFlashCode();
        uBit.display.scroll("");
        showTick();
        flashCodeRequested = false;
        authenticated = true;
    }
}

void MicroBitDFUService::onButtonB(MicroBitEvent)
{
    uBit.display.scroll("VERSION: TODO");
    showNameHistogram();
}

/**
  * Begin the pairing process. Typically called when device is powered up with buttons held down.
  * Scroll a description on the display, then displays the device ID code as a histogram on the matrix display.
  */
void MicroBitDFUService::pair()
{
    uBit.MessageBus.listen(MICROBIT_ID_BUTTON_A, MICROBIT_BUTTON_EVT_CLICK, this, &MicroBitDFUService::onButtonA);
    uBit.MessageBus.listen(MICROBIT_ID_BUTTON_B, MICROBIT_BUTTON_EVT_CLICK, this, &MicroBitDFUService::onButtonB);

    uBit.display.scroll("BLUE ZONE...");
    showNameHistogram();
    
    while(1)
    {    
        if (flashCodeRequested)
            uBit.display.scroll("PAIR?");
            
        // If our peer disconnects, drop all state.
        if ((authenticated || flashCodeRequested) && !ble.getGapState().connected)
        {
            authenticated = false;
            flashCodeRequested = false;
            flashCode = 0x00;
        }

        uBit.sleep(500);
    }
}
=======
>>>>>>> 32faae52


/**
 * Callback. Invoked when any of our attributes are written via BLE.
 */
void MicroBitDFUService::onDataWritten(const GattWriteCallbackParams *params)
{
    if (params->handle == microBitDFUServiceControlCharacteristicHandle)
    {
        if(params->len > 0 && params->data[0] == MICROBIT_DFU_OPCODE_START_DFU)
        {
            uBit.display.stopAnimation();
            uBit.display.clear();

#if CONFIG_ENABLED(MICROBIT_DBG)
            uBit.serial.printf("  ACTIVATING BOOTLOADER.\n");
#endif

            // Perform an explicit disconnection to assist our peer to reconnect to the DFU service
            ble.disconnect(Gap::LOCAL_HOST_TERMINATED_CONNECTION);

            // Call bootloader_start implicitly trough a event handler call
            // it is a work around for bootloader_start not being public in sdk 8.1
            ble_dfu_t p_dfu;
            ble_dfu_evt_t p_evt;

            p_dfu.conn_handle = params->connHandle;
            p_evt.ble_dfu_evt_type = BLE_DFU_START;

            dfu_app_on_dfu_evt(&p_dfu, &p_evt);
        }
    }
}


/**
 * UUID definitions for BLE Services and Characteristics.
 */

const uint8_t              MicroBitDFUServiceUUID[] = {
    0xe9,0x5d,0x93,0xb0,0x25,0x1d,0x47,0x0a,0xa0,0x62,0xfa,0x19,0x22,0xdf,0xa9,0xa8
};

const uint8_t              MicroBitDFUServiceControlCharacteristicUUID[] = {
    0xe9,0x5d,0x93,0xb1,0x25,0x1d,0x47,0x0a,0xa0,0x62,0xfa,0x19,0x22,0xdf,0xa9,0xa8
};
<|MERGE_RESOLUTION|>--- conflicted
+++ resolved
@@ -63,57 +63,6 @@
     ble.gattServer().onDataWritten(this, &MicroBitDFUService::onDataWritten);
 }
 
-<<<<<<< HEAD
-void MicroBitDFUService::onButtonA(MicroBitEvent)
-{
-    if (flashCodeRequested)
-    {
-        releaseFlashCode();
-        uBit.display.scroll("");
-        showTick();
-        flashCodeRequested = false;
-        authenticated = true;
-    }
-}
-
-void MicroBitDFUService::onButtonB(MicroBitEvent)
-{
-    uBit.display.scroll("VERSION: TODO");
-    showNameHistogram();
-}
-
-/**
-  * Begin the pairing process. Typically called when device is powered up with buttons held down.
-  * Scroll a description on the display, then displays the device ID code as a histogram on the matrix display.
-  */
-void MicroBitDFUService::pair()
-{
-    uBit.MessageBus.listen(MICROBIT_ID_BUTTON_A, MICROBIT_BUTTON_EVT_CLICK, this, &MicroBitDFUService::onButtonA);
-    uBit.MessageBus.listen(MICROBIT_ID_BUTTON_B, MICROBIT_BUTTON_EVT_CLICK, this, &MicroBitDFUService::onButtonB);
-
-    uBit.display.scroll("BLUE ZONE...");
-    showNameHistogram();
-    
-    while(1)
-    {    
-        if (flashCodeRequested)
-            uBit.display.scroll("PAIR?");
-            
-        // If our peer disconnects, drop all state.
-        if ((authenticated || flashCodeRequested) && !ble.getGapState().connected)
-        {
-            authenticated = false;
-            flashCodeRequested = false;
-            flashCode = 0x00;
-        }
-
-        uBit.sleep(500);
-    }
-}
-=======
->>>>>>> 32faae52
-
-
 /**
  * Callback. Invoked when any of our attributes are written via BLE.
  */
