--- conflicted
+++ resolved
@@ -46,15 +46,12 @@
     "drivers/MicroBitFlash.cpp"
     "drivers/MicroBitFile.cpp"
     "drivers/MicroBitFileSystem.cpp"
-<<<<<<< HEAD
     "drivers/FXOS8700.cpp"
     "drivers/MMA8653.cpp"
     "drivers/MAG3110.cpp"
     "drivers/LSM303Accelerometer.cpp"
     "drivers/LSM303Magnetometer.cpp"
-=======
     "drivers/MicroBitMemoryMap.cpp"
->>>>>>> e13d31c2
 
     "bluetooth/MicroBitAccelerometerService.cpp"
     "bluetooth/MicroBitBLEManager.cpp"
