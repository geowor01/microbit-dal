/*
The MIT License (MIT)

Copyright (c) 2016 British Broadcasting Corporation.
This software is provided by Lancaster University by arrangement with the BBC.

Permission is hereby granted, free of charge, to any person obtaining a
copy of this software and associated documentation files (the "Software"),
to deal in the Software without restriction, including without limitation
the rights to use, copy, modify, merge, publish, distribute, sublicense,
and/or sell copies of the Software, and to permit persons to whom the
Software is furnished to do so, subject to the following conditions:

The above copyright notice and this permission notice shall be included in
all copies or substantial portions of the Software.

THE SOFTWARE IS PROVIDED "AS IS", WITHOUT WARRANTY OF ANY KIND, EXPRESS OR
IMPLIED, INCLUDING BUT NOT LIMITED TO THE WARRANTIES OF MERCHANTABILITY,
FITNESS FOR A PARTICULAR PURPOSE AND NONINFRINGEMENT. IN NO EVENT SHALL
THE AUTHORS OR COPYRIGHT HOLDERS BE LIABLE FOR ANY CLAIM, DAMAGES OR OTHER
LIABILITY, WHETHER IN AN ACTION OF CONTRACT, TORT OR OTHERWISE, ARISING
FROM, OUT OF OR IN CONNECTION WITH THE SOFTWARE OR THE USE OR OTHER
DEALINGS IN THE SOFTWARE.
*/

#include "MicroBitConfig.h"
#include "MicroBitBLEManager.h"
#include "MicroBitEddystone.h"
#include "MicroBitStorage.h"
#include "MicroBitFiber.h"
<<<<<<< HEAD
#include "MicroBitDeviceInformationService.h"
=======
#include "MicroBitSystemTimer.h"
>>>>>>> 2cff906f

/* The underlying Nordic libraries that support BLE do not compile cleanly with the stringent GCC settings we employ.
 * If we're compiling under GCC, then we suppress any warnings generated from this code (but not the rest of the DAL)
 * The ARM cc compiler is more tolerant. We don't test __GNUC__ here to detect GCC as ARMCC also typically sets this
 * as a compatability option, but does not support the options used...
 */
#if !defined(__arm)
#pragma GCC diagnostic ignored "-Wunused-function"
#pragma GCC diagnostic push
#pragma GCC diagnostic ignored "-Wunused-parameter"
#endif

#include "ble.h"

extern "C" {
#include "device_manager.h"
uint32_t btle_set_gatt_table_size(uint32_t size);
}

/*
 * Return to our predefined compiler settings.
 */
#if !defined(__arm)
#pragma GCC diagnostic pop
#endif

#define MICROBIT_PAIRING_FADE_SPEED 4

//
// Local enumeration of valid security modes. Used only to optimise pre‐processor comparisons.
//
#define __SECURITY_MODE_ENCRYPTION_OPEN_LINK 0
#define __SECURITY_MODE_ENCRYPTION_NO_MITM 1
#define __SECURITY_MODE_ENCRYPTION_WITH_MITM 2
//
// Some Black Magic to compare the definition of our security mode in MicroBitConfig with a given parameter.
// Required as the MicroBitConfig option is actually an mbed enum, that is not normally comparable at compile time.
//

#define __CAT(a, ...) a##__VA_ARGS__
#define SECURITY_MODE(x) __CAT(__, x)
#define SECURITY_MODE_IS(x) (SECURITY_MODE(MICROBIT_BLE_SECURITY_LEVEL) == SECURITY_MODE(x))

const char *MICROBIT_BLE_MANUFACTURER = NULL;
const char *MICROBIT_BLE_MODEL = "BBC micro:bit";
const char *MICROBIT_BLE_HARDWARE_VERSION = NULL;
const char *MICROBIT_BLE_FIRMWARE_VERSION = MICROBIT_DAL_VERSION;
const char *MICROBIT_BLE_SOFTWARE_VERSION = NULL;
const int8_t MICROBIT_BLE_POWER_LEVEL[] = {-30, -20, -16, -12, -8, -4, 0, 4};

/*
 * Many of the mbed interfaces we need to use only support callbacks to plain C functions, rather than C++ methods.
 * So, we maintain a pointer to the MicroBitBLEManager that's in use. Ths way, we can still access resources on the micro:bit
 * whilst keeping the code modular.
 */
MicroBitBLEManager *MicroBitBLEManager::manager = NULL; // Singleton reference to the BLE manager. many mbed BLE API callbacks still do not support member funcions yet. :-(

static uint8_t deviceID = 255;          // Unique ID for the peer that has connected to us.
static Gap::Handle_t pairingHandle = 0; // The connection handle used during a pairing process. Used to ensure that connections are dropped elegantly.

static const PnPID_t pnp = {
    0x2, 0x0d28, 0x204, 0x0100
};

static void storeSystemAttributes(Gap::Handle_t handle)
{
    if (MicroBitBLEManager::manager->storage != NULL && deviceID < MICROBIT_BLE_MAXIMUM_BONDS)
    {
        ManagedString key("bleSysAttrs");

        KeyValuePair *bleSysAttrs = MicroBitBLEManager::manager->storage->get(key);

        BLESysAttribute attrib;
        BLESysAttributeStore attribStore;

        uint16_t len = sizeof(attrib.sys_attr);

        sd_ble_gatts_sys_attr_get(handle, attrib.sys_attr, &len, BLE_GATTS_SYS_ATTR_FLAG_SYS_SRVCS);

        //copy our stored sysAttrs
        if (bleSysAttrs != NULL)
        {
            memcpy(&attribStore, bleSysAttrs->value, sizeof(BLESysAttributeStore));
            delete bleSysAttrs;
        }

        //check if we need to update
        if (memcmp(attribStore.sys_attrs[deviceID].sys_attr, attrib.sys_attr, len) != 0)
        {
            attribStore.sys_attrs[deviceID] = attrib;
            MicroBitBLEManager::manager->storage->put(key, (uint8_t *)&attribStore, sizeof(attribStore));
        }
    }
}

/**
  * Callback when a BLE GATT disconnect occurs.
  */
static void bleDisconnectionCallback(const Gap::DisconnectionCallbackParams_t *reason)
{
    MicroBitEvent(MICROBIT_ID_BLE, MICROBIT_BLE_EVT_DISCONNECTED);

    if (MicroBitBLEManager::manager)
    {
        MicroBitBLEManager::manager->advertise();
        MicroBitBLEManager::manager->deferredSysAttrWrite(reason->handle);
    }
}

/**
  * Callback when a BLE connection is established.
  */
static void bleConnectionCallback(const Gap::ConnectionCallbackParams_t *)
{
    MicroBitEvent(MICROBIT_ID_BLE, MICROBIT_BLE_EVT_CONNECTED);
}

/**
  * Callback when a BLE SYS_ATTR_MISSING.
  */
static void bleSysAttrMissingCallback(const GattSysAttrMissingCallbackParams *params)
{
    int complete = 0;
    deviceID = 255;

    dm_handle_t dm_handle = {0, 0, 0, 0};

    int ret = dm_handle_get(params->connHandle, &dm_handle);

    if (ret == 0)
        deviceID = dm_handle.device_id;

    if (MicroBitBLEManager::manager->storage != NULL && deviceID < MICROBIT_BLE_MAXIMUM_BONDS)
    {
        ManagedString key("bleSysAttrs");

        KeyValuePair *bleSysAttrs = MicroBitBLEManager::manager->storage->get(key);

        BLESysAttributeStore attribStore;
        BLESysAttribute attrib;

        if (bleSysAttrs != NULL)
        {
            //restore our sysAttrStore
            memcpy(&attribStore, bleSysAttrs->value, sizeof(BLESysAttributeStore));
            delete bleSysAttrs;

            attrib = attribStore.sys_attrs[deviceID];

            ret = sd_ble_gatts_sys_attr_set(params->connHandle, attrib.sys_attr, sizeof(attrib.sys_attr), BLE_GATTS_SYS_ATTR_FLAG_SYS_SRVCS);

            complete = 1;

            if (ret == 0)
                ret = sd_ble_gatts_service_changed(params->connHandle, 0x000c, 0xffff);
        }
    }

    if (!complete)
        sd_ble_gatts_sys_attr_set(params->connHandle, NULL, 0, 0);
}

static void passkeyDisplayCallback(Gap::Handle_t handle, const SecurityManager::Passkey_t passkey)
{
    (void)handle; /* -Wunused-param */

    ManagedString passKey((const char *)passkey, SecurityManager::PASSKEY_LEN);

    if (MicroBitBLEManager::manager)
        MicroBitBLEManager::manager->pairingRequested(passKey);
}

static void securitySetupCompletedCallback(Gap::Handle_t handle, SecurityManager::SecurityCompletionStatus_t status)
{
    (void)handle; /* -Wunused-param */

    dm_handle_t dm_handle = {0, 0, 0, 0};
    int ret = dm_handle_get(handle, &dm_handle);

    if (ret == 0)
        deviceID = dm_handle.device_id;

    if (MicroBitBLEManager::manager)
    {
        pairingHandle = handle;
        MicroBitBLEManager::manager->pairingComplete(status == SecurityManager::SEC_STATUS_SUCCESS);
    }
}

/**
 * Constructor.
 *
 * Configure and manage the micro:bit's Bluetooth Low Energy (BLE) stack.
 *
 * @param _storage an instance of MicroBitStorage used to persist sys attribute information. (This is required for compatability with iOS).
 *
 * @note The BLE stack *cannot*  be brought up in a static context (the software simply hangs or corrupts itself).
 * Hence, the init() member function should be used to initialise the BLE stack.
 */
MicroBitBLEManager::MicroBitBLEManager(MicroBitStorage &_storage) : storage(&_storage)
{
    manager = this;
    this->ble = NULL;
    this->pairingStatus = 0;
    this->status = MICROBIT_COMPONENT_RUNNING;
}

/**
 * Constructor.
 *
 * Configure and manage the micro:bit's Bluetooth Low Energy (BLE) stack.
 *
 * @note The BLE stack *cannot*  be brought up in a static context (the software simply hangs or corrupts itself).
 * Hence, the init() member function should be used to initialise the BLE stack.
 */
MicroBitBLEManager::MicroBitBLEManager() : storage(NULL)
{
    manager = this;
    this->ble = NULL;
    this->pairingStatus = 0;
}

/**
 * When called, the micro:bit will begin advertising for a predefined period,
 * MICROBIT_BLE_ADVERTISING_TIMEOUT seconds to bonded devices.
 */
MicroBitBLEManager *MicroBitBLEManager::getInstance()
{
    if (manager == 0)
    {
        manager = new MicroBitBLEManager;
    }
    return manager;
}

/**
 * When called, the micro:bit will begin advertising for a predefined period,
 * MICROBIT_BLE_ADVERTISING_TIMEOUT seconds to bonded devices.
 */
void MicroBitBLEManager::advertise()
{
    if (ble)
        ble->gap().startAdvertising();
}

/**
 * A member function used to defer writes to flash, in order to prevent a write collision with 
 * softdevice.
 * @param handle The handle offered by soft device during pairing.
 * */
void MicroBitBLEManager::deferredSysAttrWrite(Gap::Handle_t handle)
{
    pairingHandle = handle;
    this->status |= MICROBIT_BLE_STATUS_STORE_SYSATTR;
}

/**
  * Post constructor initialisation method as the BLE stack cannot be brought
  * up in a static context.
  *
  * @param deviceName The name used when advertising
  * @param serialNumber The serial number exposed by the device information service
  * @param messageBus An instance of an EventModel, used during pairing.
  * @param enableBonding If true, the security manager enabled bonding.
  *
  * @code
  * bleManager.init(uBit.getName(), uBit.getSerial(), uBit.messageBus, true);
  * @endcode
  */

static const uint16_t uuid16_list[] = {GattService::UUID_HUMAN_INTERFACE_DEVICE_SERVICE};
void MicroBitBLEManager::init(ManagedString deviceName, ManagedString serialNumber, EventModel &messageBus, bool enableBonding)
{
    ManagedString BLEName("BBC micro:bit");
    this->deviceName = deviceName;

#if !(CONFIG_ENABLED(MICROBIT_BLE_WHITELIST))
    ManagedString namePrefix(" [");
    ManagedString namePostfix("]");
    BLEName = BLEName + namePrefix + deviceName + namePostfix;
#endif

// Start the BLE stack.
#if CONFIG_ENABLED(MICROBIT_HEAP_REUSE_SD)
    btle_set_gatt_table_size(MICROBIT_SD_GATT_TABLE_SIZE);
#endif

    ble = new BLEDevice();
    ble->init();

    // automatically restart advertising after a device disconnects.
    ble->gap().onDisconnection(bleDisconnectionCallback);
    ble->gattServer().onSysAttrMissing(bleSysAttrMissingCallback);

    // generate an event when a Bluetooth connection is established
    ble->gap().onConnection(bleConnectionCallback);

    // Configure the stack to hold onto the CPU during critical timing events.
    // mbed-classic performs __disable_irq() calls in its timers that can cause
    // MIC failures on secure BLE channels...
    ble_common_opt_radio_cpu_mutex_t opt;
    opt.enable = 1;
    sd_ble_opt_set(BLE_COMMON_OPT_RADIO_CPU_MUTEX, (const ble_opt_t *)&opt);

#if CONFIG_ENABLED(MICROBIT_BLE_PRIVATE_ADDRESSES)
    // Configure for private addresses, so kids' behaviour can't be easily tracked.
    ble->gap().setAddress(BLEProtocol::AddressType::RANDOM_PRIVATE_RESOLVABLE, {0});
#endif

    // Setup our security requirements.
    ble->securityManager().onPasskeyDisplay(passkeyDisplayCallback);
    ble->securityManager().onSecuritySetupCompleted(securitySetupCompletedCallback);
// @bluetooth_mdw: select either passkey pairing (more secure), "just works" pairing (less secure but nice and simple for the user)
// or no security
// Default to passkey pairing with MITM protection
#if (SECURITY_MODE_IS(SECURITY_MODE_ENCRYPTION_NO_MITM))
    // Just Works
    ble->securityManager().init(enableBonding, false, SecurityManager::IO_CAPS_NONE);
#elif (SECURITY_MODE_IS(SECURITY_MODE_ENCRYPTION_OPEN_LINK))
    // no security
    ble->securityManager().init(false, false, SecurityManager::IO_CAPS_DISPLAY_ONLY);
#else
    // passkey
    ble->securityManager().init(enableBonding, true, SecurityManager::IO_CAPS_DISPLAY_ONLY);
#endif

    if (enableBonding)
    {
        // If we're in pairing mode, review the size of the bond table.
        int bonds = getBondCount();

        // TODO: It would be much better to implement some sort of LRU/NFU policy here,
        // but this isn't currently supported in mbed, so we'd need to layer break...

        // If we're full, empty the bond table.
        if (bonds >= MICROBIT_BLE_MAXIMUM_BONDS)
            ble->securityManager().purgeAllBondingState();
    }

#if CONFIG_ENABLED(MICROBIT_BLE_WHITELIST)
    // Configure a whitelist to filter all connection requetss from unbonded devices.
    // Most BLE stacks only permit one connection at a time, so this prevents denial of service attacks.
    BLEProtocol::Address_t bondedAddresses[MICROBIT_BLE_MAXIMUM_BONDS];
    Gap::Whitelist_t whitelist;
    whitelist.addresses = bondedAddresses;
    whitelist.capacity = MICROBIT_BLE_MAXIMUM_BONDS;

    ble->securityManager().getAddressesFromBondTable(whitelist);

    ble->gap().setWhitelist(whitelist);
    ble->gap().setScanningPolicyMode(Gap::SCAN_POLICY_IGNORE_WHITELIST);
    ble->gap().setAdvertisingPolicyMode(Gap::ADV_POLICY_FILTER_CONN_REQS);
#endif

    // Configure the radio at our default power level
    setTransmitPower(MICROBIT_BLE_DEFAULT_TX_POWER);

// Bring up core BLE services.
#if CONFIG_ENABLED(MICROBIT_BLE_DFU_SERVICE)
    new MicroBitDFUService(*ble);
#endif

#if CONFIG_ENABLED(MICROBIT_BLE_DEVICE_INFORMATION_SERVICE)
    HIDDeviceInformationService ble_device_information_service(*ble, MICROBIT_BLE_MANUFACTURER, MICROBIT_BLE_MODEL, serialNumber.toCharArray(), MICROBIT_BLE_HARDWARE_VERSION, MICROBIT_BLE_FIRMWARE_VERSION, MICROBIT_BLE_SOFTWARE_VERSION, (PnPID_t *)&pnp);
#else
    (void)serialNumber;
#endif

#if CONFIG_ENABLED(MICROBIT_BLE_EVENT_SERVICE)
    new MicroBitEventService(*ble, messageBus);
#else
    (void)messageBus;
#endif

    // Configure for high speed mode where possible.
    Gap::ConnectionParams_t fast;
    ble->getPreferredConnectionParams(&fast);
    fast.minConnectionInterval = 8;  // 10 ms
    fast.maxConnectionInterval = 16; // 20 ms
    fast.slaveLatency = 0;
    ble->setPreferredConnectionParams(&fast);

// Setup advertising.
#if CONFIG_ENABLED(MICROBIT_BLE_WHITELIST)
    ble->accumulateAdvertisingPayload(GapAdvertisingData::BREDR_NOT_SUPPORTED);
#else
    ble->accumulateAdvertisingPayload(GapAdvertisingData::BREDR_NOT_SUPPORTED | GapAdvertisingData::LE_GENERAL_DISCOVERABLE);
#endif

    ble->accumulateAdvertisingPayload(GapAdvertisingData::COMPLETE_LOCAL_NAME, (uint8_t *)BLEName.toCharArray(), BLEName.length());
    ble->setAdvertisingType(GapAdvertisingParams::ADV_CONNECTABLE_UNDIRECTED);
    ble->setAdvertisingInterval(MICROBIT_BLE_ADVERTISING_INTERVAL);
#if (MICROBIT_BLE_ADVERTISING_TIMEOUT > 0)
    ble->gap().setAdvertisingTimeout(MICROBIT_BLE_ADVERTISING_TIMEOUT);
#endif

// If we have whitelisting enabled, then prevent only enable advertising of we have any binded devices...
// This is to further protect kids' privacy. If no-one initiates BLE, then the device is unreachable.
// If whiltelisting is disabled, then we always advertise.
#if CONFIG_ENABLED(MICROBIT_BLE_WHITELIST)
    if (whitelist.size > 0)
#endif
        ble->startAdvertising();
}

/**
 * Change the output power level of the transmitter to the given value.
 *
 * @param power a value in the range 0..7, where 0 is the lowest power and 7 is the highest.
 *
 * @return MICROBIT_OK on success, or MICROBIT_INVALID_PARAMETER if the value is out of range.
 *
 * @code
 * // maximum transmission power.
 * bleManager.setTransmitPower(7);
 * @endcode
 */
int MicroBitBLEManager::setTransmitPower(int power)
{
    if (power < 0 || power >= MICROBIT_BLE_POWER_LEVELS)
        return MICROBIT_INVALID_PARAMETER;

    if (ble->gap().setTxPower(MICROBIT_BLE_POWER_LEVEL[power]) != NRF_SUCCESS)
        return MICROBIT_NOT_SUPPORTED;

    return MICROBIT_OK;
}

/**
 * Determines the number of devices currently bonded with this micro:bit.
 * @return The number of active bonds.
 */
int MicroBitBLEManager::getBondCount()
{
    BLEProtocol::Address_t bondedAddresses[MICROBIT_BLE_MAXIMUM_BONDS];
    Gap::Whitelist_t whitelist;
    whitelist.addresses = bondedAddresses;
    whitelist.capacity = MICROBIT_BLE_MAXIMUM_BONDS;
    ble->securityManager().getAddressesFromBondTable(whitelist);

    return whitelist.bonds;
}

/**
 * A request to pair has been received from a BLE device.
 * If we're in pairing mode, display the passkey to the user.
 * Also, purge the bonding table if it has reached capacity.
 *
 * @note for internal use only.
 */
void MicroBitBLEManager::pairingRequested(ManagedString passKey)
{
    // Update our mode to display the passkey.
    this->passKey = passKey;
    this->pairingStatus = MICROBIT_BLE_PAIR_REQUEST;
}

/**
 * A pairing request has been sucessfully completed.
 * If we're in pairing mode, display a success or failure message.
 *
 * @note for internal use only.
 */
void MicroBitBLEManager::pairingComplete(bool success)
{
    this->pairingStatus = MICROBIT_BLE_PAIR_COMPLETE;

    pairing_completed_at_time = system_timer_current_time();

    if (success)
    {
        this->pairingStatus |= MICROBIT_BLE_PAIR_SUCCESSFUL;
        this->status |= MICROBIT_BLE_STATUS_DISCONNECT;
    }
}

/**
 * Periodic callback in thread context.
 * We use this here purely to safely issue a disconnect operation after a pairing operation is complete.
 */
void MicroBitBLEManager::idleTick()
{
    if (this->status & MICROBIT_BLE_STATUS_DISCONNECT)
    {
        if((system_timer_current_time() - pairing_completed_at_time) >= MICROBIT_BLE_DISCONNECT_AFTER_PAIRING_DELAY) {
            if (ble)
                ble->disconnect(pairingHandle, Gap::REMOTE_DEV_TERMINATION_DUE_TO_POWER_OFF);
            this->status &= ~MICROBIT_BLE_STATUS_DISCONNECT;
        }
    }

    if (this->status & MICROBIT_BLE_STATUS_STORE_SYSATTR)
    {
        storeSystemAttributes(pairingHandle);
        this->status &= ~MICROBIT_BLE_STATUS_STORE_SYSATTR;
    }
}


/**
* Stops any currently running BLE advertisements
*/
void MicroBitBLEManager::stopAdvertising()
{
    ble->gap().stopAdvertising();
}

#if CONFIG_ENABLED(MICROBIT_BLE_EDDYSTONE_URL)
/**
  * Set the content of Eddystone URL frames
  *
  * @param url The url to broadcast
  *
  * @param calibratedPower the transmission range of the beacon (Defaults to: 0xF0 ~10m).
  *
  * @param connectable true to keep bluetooth connectable for other services, false otherwise. (Defaults to true)
  *
  * @param interval the rate at which the micro:bit will advertise url frames. (Defaults to MICROBIT_BLE_EDDYSTONE_ADV_INTERVAL)
  *
  * @note The calibratedPower value ranges from -100 to +20 to a resolution of 1. The calibrated power should be binary encoded.
  * More information can be found at https://github.com/google/eddystone/tree/master/eddystone-uid#tx-power
  */
int MicroBitBLEManager::advertiseEddystoneUrl(const char* url, int8_t calibratedPower, bool connectable, uint16_t interval)
{
    ble->gap().stopAdvertising();
    ble->clearAdvertisingPayload();

    ble->setAdvertisingType(connectable ? GapAdvertisingParams::ADV_CONNECTABLE_UNDIRECTED : GapAdvertisingParams::ADV_NON_CONNECTABLE_UNDIRECTED);
    ble->setAdvertisingInterval(interval);

    ble->accumulateAdvertisingPayload(GapAdvertisingData::BREDR_NOT_SUPPORTED | GapAdvertisingData::LE_GENERAL_DISCOVERABLE);

    int ret = MicroBitEddystone::getInstance()->setURL(ble, url, calibratedPower);

#if (MICROBIT_BLE_ADVERTISING_TIMEOUT > 0)
    ble->gap().setAdvertisingTimeout(MICROBIT_BLE_ADVERTISING_TIMEOUT);
#endif
    ble->gap().startAdvertising();

    return ret;
}

/**
  * Set the content of Eddystone URL frames, but accepts a ManagedString as a url.
  *
  * @param url The url to broadcast
  *
  * @param calibratedPower the transmission range of the beacon (Defaults to: 0xF0 ~10m).
  *
  * @param connectable true to keep bluetooth connectable for other services, false otherwise. (Defaults to true)
  *
  * @param interval the rate at which the micro:bit will advertise url frames. (Defaults to MICROBIT_BLE_EDDYSTONE_ADV_INTERVAL)
  *
  * @note The calibratedPower value ranges from -100 to +20 to a resolution of 1. The calibrated power should be binary encoded.
  * More information can be found at https://github.com/google/eddystone/tree/master/eddystone-uid#tx-power
  */
int MicroBitBLEManager::advertiseEddystoneUrl(ManagedString url, int8_t calibratedPower, bool connectable, uint16_t interval)
{
    return advertiseEddystoneUrl((char *)url.toCharArray(), calibratedPower, connectable, interval);
}
#endif

#if CONFIG_ENABLED(MICROBIT_BLE_EDDYSTONE_UID)
/**
  * Set the content of Eddystone UID frames
  *
  * @param uid_namespace: the uid namespace. Must 10 bytes long.
  *
  * @param uid_instance:  the uid instance value. Must 6 bytes long.
  *
  * @param calibratedPower the transmission range of the beacon (Defaults to: 0xF0 ~10m).
  *
  * @param connectable true to keep bluetooth connectable for other services, false otherwise. (Defaults to true)
  *
  * @param interval the rate at which the micro:bit will advertise url frames. (Defaults to MICROBIT_BLE_EDDYSTONE_ADV_INTERVAL)
  *
  * @note The calibratedPower value ranges from -100 to +20 to a resolution of 1. The calibrated power should be binary encoded.
  * More information can be found at https://github.com/google/eddystone/tree/master/eddystone-uid#tx-power
  */
int MicroBitBLEManager::advertiseEddystoneUid(const char* uid_namespace, const char* uid_instance, int8_t calibratedPower, bool connectable, uint16_t interval)
{
    ble->gap().stopAdvertising();
    ble->clearAdvertisingPayload();

    ble->setAdvertisingType(connectable ? GapAdvertisingParams::ADV_CONNECTABLE_UNDIRECTED : GapAdvertisingParams::ADV_NON_CONNECTABLE_UNDIRECTED);
    ble->setAdvertisingInterval(interval);

    ble->accumulateAdvertisingPayload(GapAdvertisingData::BREDR_NOT_SUPPORTED | GapAdvertisingData::LE_GENERAL_DISCOVERABLE);

    int ret = MicroBitEddystone::getInstance()->setUID(ble, uid_namespace, uid_instance, calibratedPower);

#if (MICROBIT_BLE_ADVERTISING_TIMEOUT > 0)
    ble->gap().setAdvertisingTimeout(MICROBIT_BLE_ADVERTISING_TIMEOUT);
#endif
    ble->gap().startAdvertising();

    return ret;
}
#endif

/**
 * Enter pairing mode. This is mode is called to initiate pairing, and to enable FOTA programming
 * of the micro:bit in cases where BLE is disabled during normal operation.
 *
 * @param display An instance of MicroBitDisplay used when displaying pairing information.
 * @param authorizationButton The button to use to authorise a pairing request.
 *
 * @code
 * // initiate pairing mode
 * bleManager.pairingMode(uBit.display, uBit.buttonA);
 * @endcode
 */
void MicroBitBLEManager::pairingMode(MicroBitDisplay &display, MicroBitButton &authorisationButton)
{
    ManagedString namePrefix("BBC micro:bit [");
    ManagedString namePostfix("]");
    ManagedString BLEName = namePrefix + deviceName + namePostfix;

    ManagedString msg("PAIRING MODE!");

    int timeInPairingMode = 0;
    int brightness = 255;
    int fadeDirection = 0;

    ble->gap().stopAdvertising();

// Clear the whitelist (if we have one), so that we're discoverable by all BLE devices.
#if CONFIG_ENABLED(MICROBIT_BLE_WHITELIST)
    BLEProtocol::Address_t addresses[MICROBIT_BLE_MAXIMUM_BONDS];
    Gap::Whitelist_t whitelist;
    whitelist.addresses = addresses;
    whitelist.capacity = MICROBIT_BLE_MAXIMUM_BONDS;
    whitelist.size = 0;
    ble->gap().setWhitelist(whitelist);
    ble->gap().setAdvertisingPolicyMode(Gap::ADV_POLICY_IGNORE_WHITELIST);
#endif

    // Update the advertised name of this micro:bit to include the device name
    ble->clearAdvertisingPayload();

    ble->accumulateAdvertisingPayload(GapAdvertisingData::BREDR_NOT_SUPPORTED | GapAdvertisingData::LE_GENERAL_DISCOVERABLE);
    ble->accumulateAdvertisingPayload(GapAdvertisingData::COMPLETE_LOCAL_NAME, (uint8_t *)BLEName.toCharArray(), BLEName.length());
    ble->setAdvertisingType(GapAdvertisingParams::ADV_CONNECTABLE_UNDIRECTED);
    ble->setAdvertisingInterval(200);

    ble->gap().setAdvertisingTimeout(0);
    ble->gap().startAdvertising();

    // Stop any running animations on the display
    display.stopAnimation();
    display.scroll(msg);

    // Display our name, visualised as a histogram in the display to aid identification.
    showNameHistogram(display);

    fiber_add_idle_component(this);

    while (1)
    {
        if (pairingStatus & MICROBIT_BLE_PAIR_REQUEST)
        {
            timeInPairingMode = 0;
            MicroBitImage arrow("0,0,255,0,0\n0,255,0,0,0\n255,255,255,255,255\n0,255,0,0,0\n0,0,255,0,0\n");
            display.print(arrow, 0, 0, 0);

            if (fadeDirection == 0)
                brightness -= MICROBIT_PAIRING_FADE_SPEED;
            else
                brightness += MICROBIT_PAIRING_FADE_SPEED;

            if (brightness <= 40)
                display.clear();

            if (brightness <= 0)
                fadeDirection = 1;

            if (brightness >= 255)
                fadeDirection = 0;

            if (authorisationButton.isPressed())
            {
                pairingStatus &= ~MICROBIT_BLE_PAIR_REQUEST;
                pairingStatus |= MICROBIT_BLE_PAIR_PASSCODE;
            }
        }

        if (pairingStatus & MICROBIT_BLE_PAIR_PASSCODE)
        {
            timeInPairingMode = 0;
            display.setBrightness(255);
            for (int i = 0; i < passKey.length(); i++)
            {
                display.image.print(passKey.charAt(i), 0, 0);
                fiber_sleep(800);
                display.clear();
                fiber_sleep(200);

                if (pairingStatus & MICROBIT_BLE_PAIR_COMPLETE)
                    break;
            }

            fiber_sleep(1000);
        }

        if (pairingStatus & MICROBIT_BLE_PAIR_COMPLETE)
        {
            if (pairingStatus & MICROBIT_BLE_PAIR_SUCCESSFUL)
            {
                MicroBitImage tick("0,0,0,0,0\n0,0,0,0,255\n0,0,0,255,0\n255,0,255,0,0\n0,255,0,0,0\n");
                display.print(tick, 0, 0, 0);
                fiber_sleep(15000);
                timeInPairingMode = MICROBIT_BLE_PAIRING_TIMEOUT * 30;

                /*
                 * Disabled, as the API to return the number of active bonds is not reliable at present...
                 *
                display.clear();
                ManagedString c(getBondCount());
                ManagedString c2("/");
                ManagedString c3(MICROBIT_BLE_MAXIMUM_BONDS);
                ManagedString c4("USED");

                display.scroll(c+c2+c3+c4);
                *
                *
                */
            }
            else
            {
                MicroBitImage cross("255,0,0,0,255\n0,255,0,255,0\n0,0,255,0,0\n0,255,0,255,0\n255,0,0,0,255\n");
                display.print(cross, 0, 0, 0);
            }
        }

        fiber_sleep(100);
        timeInPairingMode++;

        if (timeInPairingMode >= MICROBIT_BLE_PAIRING_TIMEOUT * 30)
            microbit_reset();
    }
}

/**
 * Displays the device's ID code as a histogram on the provided MicroBitDisplay instance.
 *
 * @param display The display instance used for displaying the histogram.
 */
void MicroBitBLEManager::showNameHistogram(MicroBitDisplay &display)
{
    uint32_t n = NRF_FICR->DEVICEID[1];
    int ld = 1;
    int d = MICROBIT_DFU_HISTOGRAM_HEIGHT;
    int h;

    display.clear();
    for (int i = 0; i < MICROBIT_DFU_HISTOGRAM_WIDTH; i++)
    {
        h = (n % d) / ld;

        n -= h;
        d *= MICROBIT_DFU_HISTOGRAM_HEIGHT;
        ld *= MICROBIT_DFU_HISTOGRAM_HEIGHT;

        for (int j = 0; j < h + 1; j++)
            display.image.setPixelValue(MICROBIT_DFU_HISTOGRAM_WIDTH - i - 1, MICROBIT_DFU_HISTOGRAM_HEIGHT - j - 1, 255);
    }
}<|MERGE_RESOLUTION|>--- conflicted
+++ resolved
@@ -28,11 +28,8 @@
 #include "MicroBitEddystone.h"
 #include "MicroBitStorage.h"
 #include "MicroBitFiber.h"
-<<<<<<< HEAD
 #include "MicroBitDeviceInformationService.h"
-=======
 #include "MicroBitSystemTimer.h"
->>>>>>> 2cff906f
 
 /* The underlying Nordic libraries that support BLE do not compile cleanly with the stringent GCC settings we employ.
  * If we're compiling under GCC, then we suppress any warnings generated from this code (but not the rest of the DAL)
