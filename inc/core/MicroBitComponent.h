/*
The MIT License (MIT)

Copyright (c) 2016 British Broadcasting Corporation.
This software is provided by Lancaster University by arrangement with the BBC.

Permission is hereby granted, free of charge, to any person obtaining a
copy of this software and associated documentation files (the "Software"),
to deal in the Software without restriction, including without limitation
the rights to use, copy, modify, merge, publish, distribute, sublicense,
and/or sell copies of the Software, and to permit persons to whom the
Software is furnished to do so, subject to the following conditions:

The above copyright notice and this permission notice shall be included in
all copies or substantial portions of the Software.

THE SOFTWARE IS PROVIDED "AS IS", WITHOUT WARRANTY OF ANY KIND, EXPRESS OR
IMPLIED, INCLUDING BUT NOT LIMITED TO THE WARRANTIES OF MERCHANTABILITY,
FITNESS FOR A PARTICULAR PURPOSE AND NONINFRINGEMENT. IN NO EVENT SHALL
THE AUTHORS OR COPYRIGHT HOLDERS BE LIABLE FOR ANY CLAIM, DAMAGES OR OTHER
LIABILITY, WHETHER IN AN ACTION OF CONTRACT, TORT OR OTHERWISE, ARISING
FROM, OUT OF OR IN CONNECTION WITH THE SOFTWARE OR THE USE OR OTHER
DEALINGS IN THE SOFTWARE.
*/

#ifndef MICROBIT_COMPONENT_H
#define MICROBIT_COMPONENT_H

#include "MicroBitConfig.h"

// Enumeration of core components.
#define MICROBIT_ID_BUTTON_A            1
#define MICROBIT_ID_BUTTON_B            2
#define MICROBIT_ID_BUTTON_RESET        3
#define MICROBIT_ID_ACCELEROMETER       4
#define MICROBIT_ID_COMPASS             5
#define MICROBIT_ID_DISPLAY             6

//EDGE connector events
#define MICROBIT_IO_PINS                20

#define MICROBIT_ID_IO_P0               7           //P0 is the left most pad (ANALOG/DIGITAL)
#define MICROBIT_ID_IO_P1               8           //P1 is the middle pad (ANALOG/DIGITAL)
#define MICROBIT_ID_IO_P2               9           //P2 is the right most pad (ANALOG/DIGITAL)
#define MICROBIT_ID_IO_P3               10          //COL1 (ANALOG/DIGITAL)
#define MICROBIT_ID_IO_P4               11          //BTN_A
#define MICROBIT_ID_IO_P5               12          //COL2 (ANALOG/DIGITAL)
#define MICROBIT_ID_IO_P6               13          //ROW2
#define MICROBIT_ID_IO_P7               14          //ROW1
#define MICROBIT_ID_IO_P8               15          //PIN 18
#define MICROBIT_ID_IO_P9               16          //ROW3
#define MICROBIT_ID_IO_P10              17          //COL3 (ANALOG/DIGITAL)
#define MICROBIT_ID_IO_P11              18          //BTN_B
#define MICROBIT_ID_IO_P12              19          //PIN 20
#define MICROBIT_ID_IO_P13              20          //SCK
#define MICROBIT_ID_IO_P14              21          //MISO
#define MICROBIT_ID_IO_P15              22          //MOSI
#define MICROBIT_ID_IO_P16              23          //PIN 16
#define MICROBIT_ID_IO_P19              24          //SCL
#define MICROBIT_ID_IO_P20              25          //SDA

#define MICROBIT_ID_BUTTON_AB           26          // Button A+B multibutton
#define MICROBIT_ID_GESTURE             27          // Gesture events

#define MICROBIT_ID_THERMOMETER         28
#define MICROBIT_ID_RADIO               29
#define MICROBIT_ID_RADIO_DATA_READY    30
#define MICROBIT_ID_MULTIBUTTON_ATTACH  31
#define MICROBIT_ID_SERIAL              32

<<<<<<< HEAD
#define MICROBIT_ID_IO_INT1             33          //INT1
#define MICROBIT_ID_IO_INT2             34          //INT2
#define MICROBIT_ID_IO_INT3             35          //INT3
=======
#define MICROBIT_ID_PARTIAL_FLASHING    33
>>>>>>> e13d31c2

#define MICROBIT_ID_MESSAGE_BUS_LISTENER            1021          // Message bus indication that a handler for a given ID has been registered.
#define MICROBIT_ID_NOTIFY_ONE                      1022          // Notfication channel, for general purpose synchronisation
#define MICROBIT_ID_NOTIFY                          1023          // Notfication channel, for general purpose synchronisation

// Universal flags used as part of the status field
#define MICROBIT_COMPONENT_RUNNING		0x01


/**
  * Class definition for MicroBitComponent.
  *
  * All components should inherit from this class.
  *
  * If a component requires regular updates, then that component can be added to the 
  * to the systemTick and/or idleTick queues. This provides a simple, extensible mechanism
  * for code that requires periodic/occasional background processing but does not warrant
  * the complexity of maintaining its own thread. 
  *
  * Two levels of support are available. 
  *
  * systemTick() provides a periodic callback during the
  * micro:bit's system timer interrupt. This provides a guaranteed periodic callback, but in interrupt context
  * and is suitable for code with lightweight processing requirements, but strict time constraints.
  * 
  * idleTick() provides a periodic callback whenever the scheduler is idle. This provides occasional, callbacks
  * in the main thread context, but with no guarantees of frequency. This is suitable for non-urgent background tasks.
  *
  * Components wishing to use these facilities should override the systemTick and/or idleTick functions defined here, and
  * register their components using system_timer_add_component() fiber_add_idle_component() respectively.
  *
  */
class MicroBitComponent
{
    protected:

    uint16_t id;                    // Event Bus ID of this component
    uint8_t status;                 // Component defined state.

    public:

    /**
      * The default constructor of a MicroBitComponent
      */
    MicroBitComponent()
    {
        this->id = 0;
        this->status = 0;
    }

    /**
      * The system timer will call this member function once the component has been added to
      * the array of system components using system_timer_add_component. This callback
      * will be in interrupt context.
      */
    virtual void systemTick()
    {
    }

    /**
      * The idle thread will call this member function once the component has been added to the array
      * of idle components using fiber_add_idle_component. 
      */
    virtual void idleTick()
    {
    }

    /**
      * If you have added your component to the idle or system tick component arrays,
      * you must remember to remove your component from them if your component is destructed.
      */
    virtual ~MicroBitComponent()
    {
    }
};

#endif<|MERGE_RESOLUTION|>--- conflicted
+++ resolved
@@ -68,13 +68,10 @@
 #define MICROBIT_ID_MULTIBUTTON_ATTACH  31
 #define MICROBIT_ID_SERIAL              32
 
-<<<<<<< HEAD
 #define MICROBIT_ID_IO_INT1             33          //INT1
 #define MICROBIT_ID_IO_INT2             34          //INT2
 #define MICROBIT_ID_IO_INT3             35          //INT3
-=======
-#define MICROBIT_ID_PARTIAL_FLASHING    33
->>>>>>> e13d31c2
+#define MICROBIT_ID_PARTIAL_FLASHING    36
 
 #define MICROBIT_ID_MESSAGE_BUS_LISTENER            1021          // Message bus indication that a handler for a given ID has been registered.
 #define MICROBIT_ID_NOTIFY_ONE                      1022          // Notfication channel, for general purpose synchronisation
